--- conflicted
+++ resolved
@@ -1,20 +1,17 @@
+import os
+import re
 import csv
 import math
-import os
-import re
 from collections import defaultdict
 
+import torch
 import numpy as np
-import torch
+from tqdm import tqdm
 from sklearn.metrics import accuracy_score
-from tqdm import tqdm
 
 from qa_utils.io import list_to
 from qa_utils.misc import Logger
-<<<<<<< HEAD
-=======
 from qa_utils.metrics import ap, rr
->>>>>>> e3851228
 
 
 def read_args(working_dir):
@@ -219,8 +216,13 @@
 
     test_file = os.path.join(working_dir, 'test.csv')
     test_logger = Logger(test_file, ['ckpt'] + test_metrics)
-<<<<<<< HEAD
-    test_logger.log([best_ckpt] + [metrics[m] for m in test_metrics])
+    test_logger.log([best_ckpt] + [metric_vals[m] for m in test_metrics])
+
+    if log_query_metrics:
+        query_metrics_file = os.path.join(working_dir, 'query_metrics.csv')
+        query_metrics_logger = Logger(query_metrics_file, ['q_id', 'ap', 'rr'], add_timestamp=False)
+        for q_id, ap, rr in zip(q_ids, aps, rrs):
+            query_metrics_logger.log([q_id, ap, rr])
 
 
 def evaluate_all_multi_out(model, working_dir, dev_dl, test_dl, k, device, has_multiple_inputs=False,
@@ -279,13 +281,4 @@
 
     test_file = os.path.join(working_dir, 'test.csv')
     test_logger = Logger(test_file, ['ckpt'] + test_metrics)
-    test_logger.log([best_ckpt] + [test_metric_dict[m] for m in test_metrics])
-=======
-    test_logger.log([best_ckpt] + [metric_vals[m] for m in test_metrics])
-
-    if log_query_metrics:
-        query_metrics_file = os.path.join(working_dir, 'query_metrics.csv')
-        query_metrics_logger = Logger(query_metrics_file, ['q_id', 'ap', 'rr'], add_timestamp=False)
-        for q_id, ap, rr in zip(q_ids, aps, rrs):
-            query_metrics_logger.log([q_id, ap, rr])
->>>>>>> e3851228
+    test_logger.log([best_ckpt] + [test_metric_dict[m] for m in test_metrics])